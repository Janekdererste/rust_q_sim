<<<<<<< HEAD
use crate::config::Config;
use crate::io::proto_events::ProtoEventsWriter;
use crate::mpi::events::proto::Event;
use crate::mpi::events::EventsPublisher;
=======
use crate::config::{Config, RoutingMode};
>>>>>>> f6801377
use crate::parallel_simulation::agent_q::AgentQ;
use crate::parallel_simulation::messaging::MessageBroker;
use crate::parallel_simulation::network::link::{Link, LocalLink};
use crate::parallel_simulation::network::network_partition::NetworkPartition;
use crate::parallel_simulation::network::node::ExitReason;
use crate::parallel_simulation::network::routing_kit_network::RoutingKitNetwork;
use crate::parallel_simulation::routing::router::Router;
use crate::parallel_simulation::splittable_population::NetworkRoute;
use crate::parallel_simulation::splittable_population::PlanElement;
use crate::parallel_simulation::splittable_population::Route;
use crate::parallel_simulation::splittable_population::{Agent, Leg};
use crate::parallel_simulation::splittable_scenario::{Scenario, ScenarioPartition};
use crate::parallel_simulation::vehicles::Vehicle;
use log::info;
<<<<<<< HEAD
use std::path::PathBuf;
=======
use rust_road_router::algo::customizable_contraction_hierarchy::CCH;
>>>>>>> f6801377

mod agent_q;
pub mod events;
pub mod id_mapping;
mod messages;
mod messaging;
<<<<<<< HEAD
pub mod network;
pub mod partition_info;
pub mod splittable_population;
=======
mod network;
mod partition_info;
pub mod routing;
mod splittable_population;
>>>>>>> f6801377
pub mod splittable_scenario;
mod vehicles;

pub struct Simulation {
    scenario: ScenarioPartition<Vehicle>,
    activity_q: AgentQ,
    teleportation_q: AgentQ,
    events: EventsPublisher,
    start_time: u32,
    end_time: u32,
    routing_mode: Option<RoutingMode>,
    output_dir: String,
    routing_kit_network: RoutingKitNetwork,
}

impl Simulation {
<<<<<<< HEAD
    fn new(config: &Config, scenario: ScenarioPartition<Vehicle>, events: EventsPublisher) -> Self {
=======
    fn new(
        config: &Config,
        scenario: ScenarioPartition,
        events: Events,
        routing_kit_network: RoutingKitNetwork,
    ) -> Simulation {
>>>>>>> f6801377
        let mut q = AgentQ::new();
        for (_, agent) in scenario.population.agents.iter() {
            q.add(agent, 0);
        }

        Simulation {
            scenario,
            activity_q: q,
            teleportation_q: AgentQ::new(),
            events,
            start_time: config.start_time,
            end_time: config.end_time,
            routing_mode: config.routing_mode,
            output_dir: config.output_dir.to_owned(),
            routing_kit_network,
        }
    }

<<<<<<< HEAD
    pub fn create_simulation_partitions(config: &Config, scenario: Scenario<Vehicle>) -> Vec<Self> {
=======
    pub fn create_simulation_partitions(
        config: &Config,
        scenario: Scenario,
        events: Events,
        routing_kit_network: RoutingKitNetwork,
    ) -> Vec<Simulation> {
>>>>>>> f6801377
        let simulations: Vec<_> = scenario
            .scenarios
            .into_iter()
            // this clones the sender end of the writer but not the worker part.
            .map(|partition| {
<<<<<<< HEAD
                let id = partition.msg_broker.id;
                let mut events = EventsPublisher::new();
                let output_path = PathBuf::from(&config.output_dir);
                let events_file = format!("events.{id}.pbf");
                let events_path = output_path.join(events_file);
                let writer = ProtoEventsWriter::new(&events_path);
                events.add_subscriber(Box::new(writer));
                Simulation::new(config, partition, events)
=======
                Simulation::new(
                    config,
                    partition,
                    events.clone(),
                    routing_kit_network.clone(),
                )
>>>>>>> f6801377
            })
            .collect();

        simulations
    }

    pub fn run(&mut self) {
        // use fixed start and end times
        let mut now = self.start_time;
        info!(
            "Starting #{}. Network neighbors: {:?}",
            self.scenario.msg_broker.id,
            self.scenario.network.neighbors(),
        );

        let mut router: Option<Router> = None;
        let cch: CCH;
        if self.routing_mode == Some(RoutingMode::AdHoc) {
            cch = Router::perform_preprocessing(
                &self.routing_kit_network,
                self.get_temp_output_folder().as_str(),
            );
            router = Some(Router::new(&cch, &self.routing_kit_network));
        };

        // conceptually this should do the following in the main loop:

        // put received agents onto out part of the split links
        // move nodes
        // send agents to neighbours
        // receive vehicles and teleported agents from neighbours - this must be at the end, so that the loop can start.
        //   add received agents to agent_q
        //   put agents from agent_q onto links -- wakeup

        // this will shut down the thread once everybody has left to other
        // simulation parts. Think about better sync method, so that a thread only
        // terminates, if all threads are done.
        while self.active_agents() > 0 && now <= self.end_time {
            if now % 3600 == 0 {
                let hour = now / 3600;
                info!(
                    "Simulation #{} at {hour}:00:00",
                    self.scenario.msg_broker.id
                );
            }

            self.wakeup(now, &mut router);
            self.teleportation_arrivals(now);
            self.move_nodes(now);
            self.send(now);
            self.receive(now);
            now += 1;
        }

        self.events.finish();
        info!("Partition #{} finished.", self.scenario.msg_broker.id,);
    }

    fn wakeup(&mut self, now: u32, router: &mut Option<Router>) {
        let agents_2_link = self.activity_q.wakeup(now);

        for id in agents_2_link {
            let agent = self.scenario.population.agents.get_mut(&id).unwrap();
<<<<<<< HEAD
            if let PlanElement::Activity(act) = agent.current_plan_element() {
                self.events.publish_event(
                    now,
                    &Event::new_act_end(agent.id as u64, act.link_id as u64, act.act_type.clone()),
                )
            }
=======
            self.events.handle_act_end(now, &agent);

            if let Some(router) = router {
                let end_activity = match agent.plan.elements.get(agent.current_element).unwrap() {
                    PlanElement::Activity(a) => a,
                    PlanElement::Leg(_) => todo!(),
                };

                let new_activity = match agent.plan.elements.get(agent.current_element + 1).unwrap()
                {
                    PlanElement::Activity(a) => a,
                    PlanElement::Leg(_) => todo!(),
                };

                let query_result = router.query_coordinates(
                    end_activity.x,
                    end_activity.y,
                    new_activity.x,
                    new_activity.y,
                );

                let leg = PlanElement::Leg(Leg {
                    mode: "car".to_string(),
                    dep_time: end_activity.end_time,
                    trav_time: query_result.travel_time,
                    route: Route::NetworkRoute(NetworkRoute {
                        vehicle_id: 0, //TODO is a counter feasible?
                        route: query_result.path.expect("There is no route!"),
                    }),
                });

                agent.plan.elements.insert(agent.current_element + 1, leg);
            }

            //here, current element counter is going to be increased
>>>>>>> f6801377
            agent.advance_plan();

            if let PlanElement::Leg(leg) = agent.current_plan_element() {
                match &leg.route {
                    Route::NetworkRoute(net_route) => {
                        self.events.publish_event(
                            now,
                            &Event::new_departure(
                                agent.id as u64,
                                *net_route.route.first().unwrap() as u64,
                                leg.mode.clone(),
                            ),
                        );
                        Simulation::push_onto_network(
                            &mut self.scenario.network,
                            &mut self.events,
                            net_route,
                            0,
                            agent.id,
                            now,
                        );
                    }
                    Route::GenericRoute(gen_route) => {
                        self.events.publish_event(
                            now,
                            &Event::new_departure(
                                agent.id as u64,
                                gen_route.start_link as u64,
                                leg.mode.clone(),
                            ),
                        );
                        if Simulation::is_local_teleportation(agent, &self.scenario.msg_broker) {
                            self.teleportation_q.add(agent, now);
                        } else {
                            // copy the id here, so that the reference to agent can be dropped before we
                            // attempt to own the agent to move it to customs.
                            let id = agent.id;
                            let agent = self.scenario.population.agents.remove(&id).unwrap();
                            self.scenario.msg_broker.prepare_teleported(agent);
                        }
                    }
                }
            }
        }
    }

    fn teleportation_arrivals(&mut self, now: u32) {
        let agents_2_activity = self.teleportation_q.wakeup(now);
        for id in agents_2_activity {
            let agent = self.scenario.population.agents.get_mut(&id).unwrap();
            //self.events.handle_travelled(now, agent);
            if let PlanElement::Leg(leg) = agent.current_plan_element() {
                if let Route::GenericRoute(route) = &leg.route {
                    self.events.publish_event(
                        now,
                        &Event::new_travelled(agent.id as u64, route.distance, leg.mode.clone()),
                    )
                }
            }

            agent.advance_plan();
            self.activity_q.add(agent, now);
        }
    }

    fn move_nodes(&mut self, now: u32) {
        for _node in self.scenario.network.nodes.values() {
            let exited_vehicles: Vec<ExitReason<Vehicle>> = Vec::new(); //node.move_vehicles(&mut self.scenario.network.links, now, &mut self.events);

            for exit_reason in exited_vehicles {
                match exit_reason {
                    ExitReason::FinishRoute(vehicle) => {
                        let agent = self
                            .scenario
                            .population
                            .agents
                            .get_mut(&vehicle.driver_id)
                            .unwrap();

                        self.events.publish_event(
                            now,
                            &Event::new_person_leaves_veh(agent.id as u64, vehicle.id as u64),
                        );

                        let leg_mode = if let PlanElement::Leg(leg) = agent.current_plan_element() {
                            leg.mode.clone()
                        } else {
                            panic!("Expected leg");
                        };

                        agent.advance_plan();

                        if let PlanElement::Activity(act) = agent.current_plan_element() {
                            self.events.publish_event(
                                now,
                                &Event::new_arrival(agent.id as u64, act.link_id as u64, leg_mode),
                            );
                            self.events.publish_event(
                                now,
                                &Event::new_act_start(
                                    agent.id as u64,
                                    act.link_id as u64,
                                    act.act_type.clone(),
                                ),
                            );
                        }
                        self.activity_q.add(agent, now);
                    }
                    ExitReason::ReachedBoundary(vehicle) => {
                        let agent = self
                            .scenario
                            .population
                            .agents
                            .remove(&vehicle.driver_id)
                            .unwrap();
                        self.scenario.msg_broker.prepare_routed(agent, vehicle);
                    }
                }
            }
        }
    }

    fn send(&mut self, now: u32) {
        self.scenario.msg_broker.send(now);
    }

    fn receive(&mut self, now: u32) {
        let messages = self.scenario.msg_broker.receive(now);
        for message in messages {
            for vehicle in message.vehicles {
                let agent = vehicle.0;
                let route_index = vehicle.1;
                if let PlanElement::Leg(leg) = agent.current_plan_element() {
                    match &leg.route {
                        Route::NetworkRoute(net_route) => {
                            Simulation::push_onto_network(
                                &mut self.scenario.network,
                                &mut self.events,
                                net_route,
                                route_index,
                                agent.id,
                                now,
                            );
                            self.scenario.population.agents.insert(agent.id, agent);
                        }
                        Route::GenericRoute(_) => {
                            self.teleportation_q.add(&agent, now);
                        }
                    }
                }
            }
        }
    }

    fn active_agents(&self) -> usize {
        1 // this needs something else maybe a counter would do.
          //self.scenario.population.agents.len() - self.activity_q.finished_agents()
    }

    fn push_onto_network(
        network: &mut NetworkPartition<Vehicle>,
        events: &mut EventsPublisher,
        route: &NetworkRoute,
        route_index: usize,
        driver_id: usize,
        now: u32,
    ) -> Option<Vehicle> {
        let mut vehicle = Vehicle::new(route.vehicle_id, driver_id, route.route.clone());
        vehicle.route_index = route_index;
        let link_id = route.route.get(route_index).unwrap();
        let link = network.links.get_mut(link_id).unwrap();

        match link {
            Link::LocalLink(local_link) => Self::push_onto_link(events, now, vehicle, local_link),
            Link::SplitInLink(split_link) => {
                let local_link = split_link.local_link_mut();
                Self::push_onto_link(events, now, vehicle, local_link)
            }
            // I am not sure whether this is even possible.
            Link::SplitOutLink(_) => Some(vehicle),
        }
    }

    fn push_onto_link(
        events: &mut EventsPublisher,
        now: u32,
        vehicle: Vehicle,
        local_link: &mut LocalLink<Vehicle>,
    ) -> Option<Vehicle> {
        if vehicle.route_index == 0 {
            events.publish_event(
                now,
                &Event::new_person_enters_veh(vehicle.driver_id as u64, vehicle.id as u64),
            );
        } else {
            events.publish_event(
                now,
                &Event::new_link_enter(local_link.id() as u64, vehicle.id as u64),
            );
        }

        local_link.push_vehicle(vehicle, now);
        None
    }

    fn is_local_teleportation(agent: &Agent, customs: &MessageBroker) -> bool {
        let (start_thread, end_thread) =
            Simulation::get_thread_ids_for_generic_route(agent, customs);
        start_thread == end_thread
    }

    fn get_thread_ids_for_generic_route(agent: &Agent, customs: &MessageBroker) -> (usize, usize) {
        if let PlanElement::Leg(leg) = agent.current_plan_element() {
            if let Route::GenericRoute(route) = &leg.route {
                let start_thread = *customs.part_id(&route.start_link);
                let end_thread = *customs.part_id(&route.end_link);
                return (start_thread, end_thread);
            }
        }
        panic!("This should not happen!!!")
    }

    fn get_temp_output_folder(&self) -> String {
        format!(
            "{}{}{}{}",
            self.output_dir.to_owned(),
            "/routing/",
            self.scenario.msg_broker.id,
            "/"
        )
    }
}
/*
#[cfg(test)]
mod test {
    use crate::io::network::IONetwork;
    use crate::io::non_blocking_io::NonBlocking;
    use crate::io::population::IOPopulation;
    use crate::parallel_simulation::events::Events;
    use crate::parallel_simulation::splittable_scenario::Scenario;
    use crate::parallel_simulation::Simulation;
    use flexi_logger::{detailed_format, FileSpec, Logger, LoggerHandle, WriteMode};
    use log::info;
    use std::path::Path;
    use std::thread;
    use std::thread::JoinHandle;

    /// This creates a scenario with three links and one agent. The scenario is not split up, therefore
    /// a single threaded simulation is run. This test exists to see whether the logic of the simulation
    /// without passing messages to other simulation slices works.
    #[test]
    fn run_single_agent_single_slice() {
        // let _logger =
        //     get_file_logger("./test_output/parallel_simulation/run_single_agent_single_slice/");

        let network = IONetwork::from_file("./assets/3-links/3-links-network.xml");
        let population = IOPopulation::from_file("./assets/3-links/1-agent.xml");

        let scenario = Scenario::from_io(&network, &population, 1);

        let out_network = scenario.as_network(&network);
        out_network.to_file(Path::new(
            "./test_output/parallel_simulation/run_single_agent_single_slice/output_network.xml.gz",
        ));
        let (writer, _guard) = NonBlocking::from_file(
            "./test_output/parallel_simulation/run_single_agent_single_slice/output_events.xml",
        );
        let mut events = Events::new(writer);
        let mut simulations = Simulation::create_simulation_partitions(scenario, &events);

        assert_eq!(1, simulations.len());
        let mut simulation = simulations.remove(0);
        simulation.run();
        events.finish();
    }

    /// This creates a scenario with three links and one agent. The scenario is split into two domains.
    /// The scenario should contain one split link "link2". Nodes 1 and 2 should be in the first, 3 and 4
    /// should end up in the second domain. The agent starts at link1, enters link2, gets passed to
    /// the other domain, leaves link2, enters link3 and finishes its route on link3
    #[test]
    fn run_single_agent_two_slices() {
        //let _logger =
        //     get_file_logger("./test_output/parallel_simulation/run_single_agent_two_slices/");
        let network = IONetwork::from_file("./assets/3-links/3-links-network.xml");
        let population = IOPopulation::from_file("./assets/3-links/1-agent.xml");
        let scenario = Scenario::from_io(&network, &population, 2);

        let out_network = scenario.as_network(&network);
        out_network.to_file(Path::new(
            "./test_output/parallel_simulation/run_single_agent_two_slices/output_network.xml.gz",
        ));
        let (writer, _guard) = NonBlocking::from_file(
            "./test_output/parallel_simulation/run_single_agent_two_slices/output_events.xml",
        );
        let mut events = Events::new(writer);
        let simulations = Simulation::create_simulation_partitions(scenario, &events);

        let join_handles: Vec<_> = simulations
            .into_iter()
            .map(|mut simulation| thread::spawn(move || simulation.run()))
            .collect();

        for handle in join_handles {
            handle.join().unwrap();
        }
        events.finish();
    }

    #[test]
    fn run_equil_scenario() {
        let _logger = get_file_logger("./test_output/parallel_simulation/run_equil_scenario/");

        // load input files
        let network = IONetwork::from_file("./assets/equil-network.xml");
        let population = IOPopulation::from_file("./assets/equil-plans.xml.gz");

        // convert input into simulation
        let scenario = Scenario::from_io(&network, &population, 2);

        let out_network = scenario.as_network(&network);
        out_network.to_file(Path::new(
            "./test_output/parallel_simulation/run_equil_scenario/output_network.xml.gz",
        ));
        let (writer, _guard) = NonBlocking::from_file(
            "./test_output/parallel_simulation/run_equil_scenario/output_events.xml",
        );
        let mut events = Events::new(writer);
        let simulations = Simulation::create_simulation_partitions(scenario, &events);

        // create threads and start them
        let join_handles: Vec<JoinHandle<()>> = simulations
            .into_iter()
            .map(|mut simulation| thread::spawn(move || simulation.run()))
            .collect();

        // wait for all threads to finish
        for handle in join_handles {
            handle.join().unwrap();
        }
        events.finish();

        info!("all simulation threads have finished. ")
    }

    #[test]
    #[ignore]
    fn run_berlin_scenario() {
        let _logger = get_file_logger("./test_output/parallel_simulation/run_berlin_scenario/");
        let network = IONetwork::from_file("/home/janek/test-files/berlin-test-network.xml.gz");
        let population =
            IOPopulation::from_file("/home/janek/test-files/berlin-all-plans-without-pt.xml.gz");

        let scenario = Scenario::from_io(&network, &population, 16);

        let out_network = scenario.as_network(&network);
        out_network.to_file(Path::new(
            "./test_output/parallel_simulation/run_berlin_scenario/output_network.xml.gz",
        ));
        let (writer, _guard) = NonBlocking::from_file(
            "./test_output/parallel_simulation/run_berlin_scenario/output_events.xml",
        );
        let mut events = Events::new(writer);
        let simulations = Simulation::create_simulation_partitions(scenario, &events);

        // create threads and start them
        let join_handles: Vec<JoinHandle<()>> = simulations
            .into_iter()
            .map(|mut simulation| thread::spawn(move || simulation.run()))
            .collect();

        // wait for all threads to finish
        for handle in join_handles {
            handle.join().unwrap();
        }

        events.finish();

        info!("all simulation threads have finished. ")
    }

    fn get_file_logger(directory: &str) -> LoggerHandle {
        Logger::try_with_str("info")
            .unwrap()
            .log_to_file(
                FileSpec::default()
                    .suppress_timestamp()
                    .directory(directory),
            )
            .format_for_files(detailed_format)
            .write_mode(WriteMode::Async)
            .start()
            .unwrap()
    }
}

 */<|MERGE_RESOLUTION|>--- conflicted
+++ resolved
@@ -1,11 +1,7 @@
-<<<<<<< HEAD
-use crate::config::Config;
+use crate::config::{Config, RoutingMode};
 use crate::io::proto_events::ProtoEventsWriter;
 use crate::mpi::events::proto::Event;
 use crate::mpi::events::EventsPublisher;
-=======
-use crate::config::{Config, RoutingMode};
->>>>>>> f6801377
 use crate::parallel_simulation::agent_q::AgentQ;
 use crate::parallel_simulation::messaging::MessageBroker;
 use crate::parallel_simulation::network::link::{Link, LocalLink};
@@ -19,28 +15,21 @@
 use crate::parallel_simulation::splittable_population::{Agent, Leg};
 use crate::parallel_simulation::splittable_scenario::{Scenario, ScenarioPartition};
 use crate::parallel_simulation::vehicles::Vehicle;
+use crate::routing::network_converter::RoutingKitNetwork;
+use crate::routing::router::Router;
 use log::info;
-<<<<<<< HEAD
+use rust_road_router::algo::customizable_contraction_hierarchy::CCH;
 use std::path::PathBuf;
-=======
-use rust_road_router::algo::customizable_contraction_hierarchy::CCH;
->>>>>>> f6801377
 
 mod agent_q;
 pub mod events;
 pub mod id_mapping;
 mod messages;
 mod messaging;
-<<<<<<< HEAD
 pub mod network;
 pub mod partition_info;
+pub mod routing;
 pub mod splittable_population;
-=======
-mod network;
-mod partition_info;
-pub mod routing;
-mod splittable_population;
->>>>>>> f6801377
 pub mod splittable_scenario;
 mod vehicles;
 
@@ -57,16 +46,12 @@
 }
 
 impl Simulation {
-<<<<<<< HEAD
-    fn new(config: &Config, scenario: ScenarioPartition<Vehicle>, events: EventsPublisher) -> Self {
-=======
     fn new(
         config: &Config,
-        scenario: ScenarioPartition,
-        events: Events,
+        scenario: ScenarioPartition<Vehicle>,
+        events: EventsPublisher,
         routing_kit_network: RoutingKitNetwork,
     ) -> Simulation {
->>>>>>> f6801377
         let mut q = AgentQ::new();
         for (_, agent) in scenario.population.agents.iter() {
             q.add(agent, 0);
@@ -85,22 +70,17 @@
         }
     }
 
-<<<<<<< HEAD
-    pub fn create_simulation_partitions(config: &Config, scenario: Scenario<Vehicle>) -> Vec<Self> {
-=======
     pub fn create_simulation_partitions(
         config: &Config,
-        scenario: Scenario,
-        events: Events,
+        scenario: Scenario<Vehicle>,
+        events: EventsPublisher,
         routing_kit_network: RoutingKitNetwork,
     ) -> Vec<Simulation> {
->>>>>>> f6801377
         let simulations: Vec<_> = scenario
             .scenarios
             .into_iter()
             // this clones the sender end of the writer but not the worker part.
             .map(|partition| {
-<<<<<<< HEAD
                 let id = partition.msg_broker.id;
                 let mut events = EventsPublisher::new();
                 let output_path = PathBuf::from(&config.output_dir);
@@ -108,15 +88,7 @@
                 let events_path = output_path.join(events_file);
                 let writer = ProtoEventsWriter::new(&events_path);
                 events.add_subscriber(Box::new(writer));
-                Simulation::new(config, partition, events)
-=======
-                Simulation::new(
-                    config,
-                    partition,
-                    events.clone(),
-                    routing_kit_network.clone(),
-                )
->>>>>>> f6801377
+                Simulation::new(config, partition, events, routing_kit_network.clone())
             })
             .collect();
 
@@ -180,15 +152,12 @@
 
         for id in agents_2_link {
             let agent = self.scenario.population.agents.get_mut(&id).unwrap();
-<<<<<<< HEAD
             if let PlanElement::Activity(act) = agent.current_plan_element() {
                 self.events.publish_event(
                     now,
                     &Event::new_act_end(agent.id as u64, act.link_id as u64, act.act_type.clone()),
                 )
             }
-=======
-            self.events.handle_act_end(now, &agent);
 
             if let Some(router) = router {
                 let end_activity = match agent.plan.elements.get(agent.current_element).unwrap() {
@@ -223,7 +192,6 @@
             }
 
             //here, current element counter is going to be increased
->>>>>>> f6801377
             agent.advance_plan();
 
             if let PlanElement::Leg(leg) = agent.current_plan_element() {
@@ -274,7 +242,6 @@
         let agents_2_activity = self.teleportation_q.wakeup(now);
         for id in agents_2_activity {
             let agent = self.scenario.population.agents.get_mut(&id).unwrap();
-            //self.events.handle_travelled(now, agent);
             if let PlanElement::Leg(leg) = agent.current_plan_element() {
                 if let Route::GenericRoute(route) = &leg.route {
                     self.events.publish_event(
@@ -290,8 +257,9 @@
     }
 
     fn move_nodes(&mut self, now: u32) {
-        for _node in self.scenario.network.nodes.values() {
-            let exited_vehicles: Vec<ExitReason<Vehicle>> = Vec::new(); //node.move_vehicles(&mut self.scenario.network.links, now, &mut self.events);
+        for node in self.scenario.network.nodes.values() {
+            let exited_vehicles =
+                node.move_vehicles(&mut self.scenario.network.links, now, &mut self.events);
 
             for exit_reason in exited_vehicles {
                 match exit_reason {
