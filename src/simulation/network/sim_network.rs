use std::collections::HashSet;

use nohash_hasher::{IntMap, IntSet};
use rand::rngs::ThreadRng;
use rand::{thread_rng, Rng};
use tracing::instrument;

use crate::simulation::config;
use crate::simulation::id::Id;
use crate::simulation::messaging::events::EventsPublisher;
use crate::simulation::wire_types::events::Event;
use crate::simulation::wire_types::messages::{StorageCap, Vehicle};
use crate::simulation::wire_types::population::Person;

use super::{
    global_network::{Link, Network, Node},
    link::{LocalLink, SimLink, SplitInLink, SplitOutLink},
};

pub struct StorageUpdate {
    pub link_id: u64,
    pub from_part: u32,
    pub released: f32,
}

#[derive(Debug)]
pub struct SimNetworkPartition {
    pub nodes: IntMap<u64, SimNode>,
    // use int map as hash map variant with stable order
    pub links: IntMap<u64, SimLink>,
    rnd: ThreadRng,
    active_nodes: IntSet<u64>,
    active_links: IntSet<u64>,
    veh_counter: usize,
    partition: u32,
}

#[derive(Debug)]
pub struct SimNode {
    id: u64,
    in_links: Vec<u64>,
}

impl SimNetworkPartition {
    pub fn from_network(
        global_network: &Network,
        partition: u32,
        config: config::Simulation,
    ) -> Self {
        let nodes: Vec<&Node> = global_network
            .nodes
            .iter()
            .filter(|n| n.partition == partition)
            .collect();

        let link_ids: Vec<_> = nodes
            .iter()
            .flat_map(|n| n.in_links.iter().chain(n.out_links.iter()))
            .collect(); // collect here to get each link id only once

        let sim_links: IntMap<_, _> = link_ids
            .iter()
            .map(|link_id| global_network.get_link(link_id))
            .map(|link| {
                (
                    link.id.internal(),
                    Self::create_sim_link(
                        link,
                        partition,
                        global_network.effective_cell_size,
                        config,
                        global_network,
                    ),
                )
            })
            .collect();

        let sim_nodes: IntMap<u64, SimNode> = nodes
            .iter()
            .map(|n| (n.id.internal(), Self::create_sim_node(n)))
            .collect();

        Self::new(sim_nodes, sim_links, partition)
    }

    fn create_sim_node(node: &Node) -> SimNode {
        let in_links: Vec<u64> = node.in_links.iter().map(|l_id| l_id.internal()).collect();

        SimNode {
            id: node.id.internal(),
            in_links,
        }
    }

    fn create_sim_link(
        link: &Link,
        partition: u32,
        effective_cell_size: f32,
        config: config::Simulation,
        global_network: &Network,
    ) -> SimLink {
        let from_part = global_network.get_node(&link.from).partition; //all_nodes.get(link.from.internal()).unwrap().partition;
        let to_part = global_network.get_node(&link.to).partition; //all_nodes.get(link.to.internal()).unwrap().partition;

        if from_part == to_part {
            SimLink::Local(LocalLink::from_link(link, effective_cell_size, config))
        } else if to_part == partition {
            let local_link = LocalLink::from_link(link, effective_cell_size, config);
            SimLink::In(SplitInLink::new(from_part, local_link))
        } else {
            SimLink::Out(SplitOutLink::new(
                link,
                effective_cell_size,
                config.sample_size,
                to_part,
            ))
        }
    }

    pub fn new(nodes: IntMap<u64, SimNode>, links: IntMap<u64, SimLink>, partition: u32) -> Self {
        SimNetworkPartition {
            nodes,
            links,
            rnd: thread_rng(),
            active_links: Default::default(),
            active_nodes: Default::default(),
            veh_counter: 0,
            partition,
        }
    }

    pub fn neighbors(&self) -> IntSet<u32> {
        let distinct_partitions: IntSet<u32> = self
            .links
            .values()
            .filter(|link| match link {
                SimLink::Local(_) => false,
                SimLink::In(_) => true,
                SimLink::Out(_) => true,
            })
            .map(|link| link.neighbor_part())
            .collect();
        distinct_partitions
    }

    pub fn active_nodes(&self) -> usize {
        self.active_nodes.len()
    }

    pub fn active_links(&self) -> usize {
        self.active_links.len()
    }

    pub fn veh_on_net(&self) -> usize {
        self.veh_counter
    }

    pub fn get_link_ids(&self) -> HashSet<u64> {
        self.links
            .iter()
            .filter(|(_, link)| match link {
                SimLink::Local(_) => true,
                SimLink::In(_) => true,
                SimLink::Out(_) => false,
            })
            .map(|(id, _)| *id)
            .collect::<HashSet<u64>>()
    }

    /// The event publisher is only used to publish link enter events. There are two different cases:
    /// 1. The vehicle is received from another partition. The event publisher should be Some(_) in order to publish the
    /// link enter event.
    /// 2. The vehicle starts at this partition. Because its link enter is right after an activity,
    /// the MATSim default is to not publish this link enter event. Therefore, the event publisher should be None.
    pub fn send_veh_en_route(
        &mut self,
        vehicle: Vehicle,
        events_publisher: Option<&mut EventsPublisher>,
        now: u32,
    ) {
        let link_id = vehicle.curr_link_id().unwrap_or_else(|| {
            panic!("Vehicle is expected to have a current link id if it is sent onto the network")
        });
        let link = self.links.get_mut(&link_id).unwrap_or_else(|| {
            let agent_id = Id::<Person>::get(vehicle.agent().id());
            panic!(
                "#{} Couldn't find link for id {:?}.for Agent {}. \n\n The vehicle: {:?}",
                self.partition,
                Id::<Link>::get(link_id),
                agent_id.external(),
                //self.global_network.get_link(&full_id),
                vehicle
            );
        });

        if let Some(publisher) = events_publisher {
            publisher.publish_event(
                now,
                &Event::new_link_enter(link.id().internal(), vehicle.id),
            );
        }

        link.push_veh(vehicle, now);
        self.veh_counter += 1;

        Self::activate_link(&mut self.active_links, link.id().internal());
    }

    pub fn apply_storage_cap_updates(&mut self, storage_caps: Vec<StorageCap>) {
        for cap in storage_caps {
            if let SimLink::Out(link) = self.links.get_mut(&cap.link_id).unwrap() {
                link.apply_storage_cap_update(cap.value);
            } else {
                panic!("only expecting ids for split out links ")
            }
        }
    }

<<<<<<< HEAD
    // #[instrument(level = "trace", skip(self), fields(rank = self.partition))]
    pub fn move_links(&mut self, now: u32) -> (Vec<Vehicle>, Vec<SplitStorage>) {
        let mut storage_cap: Vec<_> = Vec::new();
=======
    #[instrument(level = "trace", skip(self), fields(rank = self.partition))]
    pub fn move_links(&mut self, now: u32) -> (Vec<Vehicle>, Vec<StorageUpdate>) {
        let mut storage_cap_updates: Vec<_> = Vec::new();
>>>>>>> 24f2931b
        let mut vehicles: Vec<_> = Vec::new();
        let mut deactivate: IntSet<u64> = IntSet::default();

        for id in &self.active_links {
            let link = self.links.get_mut(id).unwrap();
            let is_active = match link {
                SimLink::Local(ll) => Self::move_local_link(ll, &mut self.active_nodes, now),
                SimLink::In(il) => {
                    Self::move_in_link(il, &mut self.active_nodes, &mut storage_cap_updates, now)
                }
                SimLink::Out(ol) => Self::move_out_link(ol, &mut vehicles),
            };

            if !is_active {
                deactivate.insert(link.id().internal());
            }
        }

        // bookkeeping. Empty links are no longer active.
        for id in deactivate {
            self.active_links.remove(&id);
        }
        // vehicles leaving this partition are no longer part of the veh count
        self.veh_counter -= vehicles.len();

        (vehicles, storage_cap_updates)
    }

    fn move_local_link(link: &mut LocalLink, active_nodes: &mut IntSet<u64>, now: u32) -> bool {
        link.update_flow_cap(now);
        link.apply_storage_cap_updates();
        // the node will only look at the vehicle at the at the top of the queue in the next timestep
        // therefore, peek whether vehicles are available for the next timestep.
        if link.q_front(now + 1).is_some() {
            Self::activate_node(active_nodes, link.to.internal());
        }

        // indicate whether link is active. The link is active if it has vehicles on it.
        link.used_storage() > 0.
    }

    fn move_in_link(
        link: &mut SplitInLink,
        active_nodes: &mut IntSet<u64>,
        storage_cap_updates: &mut Vec<StorageUpdate>,
        now: u32,
    ) -> bool {
        // if anything has changed on the link, we want to report the updated storage capacity to the
        // upstream partition. This must be done before we call 'move_local' link which erases the book
        // keeping of what was released and consumed during the current simulation time step.
        if let Some(cap_update) = link.storage_cap_updates() {
            storage_cap_updates.push(cap_update);
        }

        Self::move_local_link(&mut link.local_link, active_nodes, now)
    }

    fn move_out_link(link: &mut SplitOutLink, vehicles: &mut Vec<Vehicle>) -> bool {
        let out_q = link.take_veh();
        for veh in out_q {
            vehicles.push(veh);
        }
        false
    }

    // #[instrument(level = "trace", skip(self), fields(rank = self.partition))]
    pub fn move_nodes(&mut self, events: &mut EventsPublisher, now: u32) -> Vec<Vehicle> {
        let mut exited_vehicles = Vec::new();
        let new_active_nodes: IntSet<_> = self
            .active_nodes
            .iter()
            .map(|id| self.nodes.get(id).unwrap())
            // this map has side effects. Not sure whether this is appropriate here,
            // but it is convenient to use map, so that the 'active' result can be used and
            // filtered.
            .map(|node| {
                let active = Self::move_node_capacity_priority(
                    node,
                    &mut self.links,
                    &mut self.active_links,
                    &mut exited_vehicles,
                    events,
                    &mut self.rnd,
                    now,
                );
                (node, active)
            })
            .filter(|(_node, active)| *active)
            .map(|(node, _)| node.id)
            .collect();

        self.active_nodes = new_active_nodes;
        self.veh_counter -= exited_vehicles.len();
        exited_vehicles
    }

    fn move_node_capacity_priority(
        node: &SimNode,
        links: &mut IntMap<u64, SimLink>,
        active_links: &mut IntSet<u64>,
        exited_vehicles: &mut Vec<Vehicle>,
        events: &mut EventsPublisher,
        rnd: &mut ThreadRng,
        now: u32,
    ) -> bool {
        let (active, mut avail_capacity) =
            Self::get_active_in_links(&node.in_links, active_links, links);
        let mut exhausted_links: Vec<Option<()>> = vec![None; active.len()];
        let mut sel_cap: f32 = 0.;

        while avail_capacity > 1e-10 {
            // draw random number between 0 and available capacity
            let rnd_num: f32 = rnd.gen::<f32>() * avail_capacity;

            #[allow(clippy::needless_range_loop)]
            // go through all in links and fetch one, which is not exhausted yet.
            for i in 0..active.len() {
                // if the link is exhausted, try next link
                if exhausted_links[i].is_some() {
                    // reduce the available capacity a little bit. Sometimes we have rounding errors
                    // which will cause an infinite loop. Reducing the remaining capacity a little
                    // bit at least prevents infinite loops.
                    avail_capacity -= 1e-6;
                    continue;
                }

                // take the not exhausted link and check whether it could release a vehicle and if
                // that vehicle can move to the next link
                let link_id = active.get(i).unwrap();
                if Self::should_veh_move_out(link_id, links, now) {
                    // the vehicle can move. Increase the selected capacity by the link's capacity
                    // this way it becomes more and more likely that a link can release vehicles,
                    // links with more capacity are more likely to release vehicles first though.
                    let in_link = links.get_mut(link_id).unwrap();
                    sel_cap += in_link.flow_cap();

                    if sel_cap >= rnd_num {
                        let veh = in_link.pop_veh();
                        if veh.peek_next_route_element().is_some() {
                            Self::move_vehicle(veh, links, active_links, events, now);
                        } else {
                            exited_vehicles.push(veh);
                        }
                    }
                } else {
                    // in case the vehicle on the link can't move, we add the link to the exhausted
                    // bookkeeping and reduce the available capacity, which makes it more likely for
                    // other links to be able to release vehicles.
                    exhausted_links[i] = Some(());
                    let link = links.get(link_id).unwrap();
                    avail_capacity -= link.flow_cap();
                }
            }
        }
        // check whether any link is offering next timestep. Otherwise the node can be de-activated
        Self::any_link_offers(&active, links, now + 1)
    }

    fn get_active_in_links(
        in_links: &Vec<u64>,
        active_links: &IntSet<u64>,
        links: &IntMap<u64, SimLink>,
    ) -> (Vec<u64>, f32) {
        let mut active: Vec<u64> = Vec::new();
        let mut acc_cap = 0.;

        for id in in_links {
            if active_links.contains(id) {
                active.push(*id);
                let link = links.get(id).unwrap();
                acc_cap += link.flow_cap();
            }
        }

        (active, acc_cap)
    }

    fn any_link_offers(link_ids: &[u64], links: &IntMap<u64, SimLink>, time: u32) -> bool {
        link_ids
            .iter()
            .map(|id| links.get(id).unwrap())
            .any(|link| link.offers_veh(time).is_some())
    }

    fn activate_node(active_nodes: &mut IntSet<u64>, node_id: u64) {
        active_nodes.insert(node_id);
    }

    fn activate_link(active_links: &mut IntSet<u64>, link_id: u64) {
        active_links.insert(link_id);
    }

    fn should_veh_move_out(in_id: &u64, links: &IntMap<u64, SimLink>, now: u32) -> bool {
        let in_link = links.get(in_id).unwrap();
        if let Some(veh_ref) = in_link.offers_veh(now) {
            return if let Some(next_id_int) = veh_ref.peek_next_route_element() {
                // if the vehicle has a next link id, it should move out of the current link.
                // if the vehicle has reached its stuck threshold, we push it to the next link regardless of the available
                // storage capacity. Under normal conditions, we check whether the downstream link has storage capacity available
                let out_link = links.get(&next_id_int).unwrap();
                in_link.is_veh_stuck(now) || out_link.is_available()
            } else {
                // if there is no next link, the vehicle is done with its route and we can take it out
                // of the network
                true
            };
        }
        // if the link doesn't have a vehicle to offer, we don't have to do anything.
        false
    }

    fn move_vehicle(
        mut vehicle: Vehicle,
        links: &mut IntMap<u64, SimLink>,
        active_links: &mut IntSet<u64>,
        events: &mut EventsPublisher,
        now: u32,
    ) {
        events.publish_event(
            now,
            &Event::new_link_leave(vehicle.curr_link_id().unwrap(), vehicle.id),
        );
        vehicle.advance_route_index();
        let link_id = vehicle.curr_link_id().unwrap();
        let link = links.get_mut(&link_id).unwrap();

        // for out links, link enter event is published at receiving partition
        if let SimLink::Local(_) = link {
            events.publish_event(
                now,
                &Event::new_link_enter(link.id().internal(), vehicle.id),
            );
        }

        link.push_veh(vehicle, now);
        Self::activate_link(active_links, link_id);
    }
}

#[cfg(test)]
mod tests {
    use assert_approx_eq::assert_approx_eq;

    use crate::simulation::config::{MetisOptions, PartitionMethod};
    use crate::simulation::id::Id;
    use crate::simulation::messaging::events::EventsPublisher;
    use crate::simulation::network::{
        global_network::{Link, Network, Node},
        link::SimLink,
    };
    use crate::simulation::wire_types::messages::Vehicle;
    use crate::test_utils;

    use super::SimNetworkPartition;

    #[test]
    fn from_network() {
        let mut network = Network::new();
        let mut sim_nets = create_three_node_sim_network_with_partition(&mut network);
        let net1 = sim_nets.get_mut(0).unwrap();

        // we expect two nodes
        assert_eq!(2, net1.nodes.len());
        // we expect two links one local and one out link
        assert_eq!(2, net1.links.len());
        let local_link = net1.links.get(&0).unwrap();
        assert!(matches!(local_link, SimLink::Local(_)));
        let out_link = net1.links.get(&1).unwrap();
        assert!(matches!(out_link, SimLink::Out(_)));

        let net2 = sim_nets.get_mut(1).unwrap();
        // we expect one node
        assert_eq!(1, net2.nodes.len());
        // we expect one in link
        assert_eq!(1, net2.links.len());
        let in_link = net2.links.get(&1).unwrap();
        assert!(matches!(in_link, SimLink::In(_)));
    }

    #[test]
    fn vehicle_travels_local() {
        let mut publisher = EventsPublisher::new();
        let global_net = Network::from_file(
            "./assets/3-links/3-links-network.xml",
            1,
            PartitionMethod::Metis(MetisOptions::default()),
        );
        let mut network = SimNetworkPartition::from_network(&global_net, 0, test_utils::config());
        let agent = test_utils::create_agent(1, vec![0, 1, 2]);
        let vehicle = Vehicle::new(1, 0, 10., 1., Some(agent));
        network.send_veh_en_route(vehicle, None, 0);

        for i in 0..121 {
            let result = network.move_nodes(&mut publisher, i);
            let _ = network.move_links(i);

            // only in the timestep before the vehicle switches links, we should see one active node. Otherwise not.
            if i == 9 || i == 109 || i == 119 {
                assert_eq!(1, network.active_nodes());
            } else {
                assert_eq!(0, network.active_nodes(), "There was an active node at {i}");
            }

            if i == 120 {
                assert!(!result.is_empty());
                let veh = result.first().unwrap();
                assert_eq!(2, veh.curr_link_id().unwrap());
            } else {
                // the vehicle should not leave the network until the 120th timestep
                assert_eq!(0, result.len());
                // we should always have one active link which has the vehicle
                assert_eq!(1, network.active_links());
                // we expect one vehicle
                assert_eq!(1, network.veh_on_net());
            }
        }

        // the network should be empty in the end
        assert_eq!(0, network.active_links());
        assert_eq!(0, network.active_nodes());
        assert_eq!(0, network.veh_on_net());
    }

    #[test]
    fn vehicle_reaches_boundary() {
        let mut publisher = EventsPublisher::new();
        let global_net = Network::from_file(
            "./assets/3-links/3-links-network.xml",
            2,
            PartitionMethod::None,
        );
        let mut network = SimNetworkPartition::from_network(&global_net, 0, test_utils::config());
        let agent = test_utils::create_agent(1, vec![0, 1, 2]);
        let vehicle = Vehicle::new(1, 0, 10., 100., Some(agent));
        network.send_veh_en_route(vehicle, None, 0);

        for now in 0..20 {
            let node_result = network.move_nodes(&mut publisher, now);
            assert!(node_result.is_empty());

            let (vehicles, storage_caps) = network.move_links(now);
            assert_eq!(0, storage_caps.len()); // we expect no out links here

            // when the vehicle moves from link1 to link2, it will be placed on an out link.
            // the stored vehicles on out links should be collected during move links.
            if now == 10 {
                assert_eq!(1, vehicles.len());
            } else {
                assert!(vehicles.is_empty());
            }
        }
    }

    #[test]
    fn move_nodes_flow_cap_constraint() {
        let mut publisher = EventsPublisher::new();
        let global_net = Network::from_file(
            "./assets/3-links/3-links-network.xml",
            1,
            PartitionMethod::Metis(MetisOptions::default()),
        );
        let mut network = SimNetworkPartition::from_network(&global_net, 0, test_utils::config());

        // place 100 vehicles on first link
        for i in 0..100 {
            let agent = test_utils::create_agent(i, vec![0]);
            let vehicle = Vehicle::new(i, 0, 10., 1., Some(agent));
            network.send_veh_en_route(vehicle, None, 0);
        }

        // all vehicle only have to traverse link1. Link1 can release one vehicle/s, first one at t=10
        // this way we should have 10 vehicles released at t=20
        let mut counter = 0;
        for now in 0..110 {
            let result = network.move_nodes(&mut publisher, now);
            let _ = network.move_links(now);
            if now < 10 {
                assert!(result.is_empty());
            } else {
                assert_eq!(1, result.len());
                counter += 1;
            }
        }
        assert_eq!(100, counter);
    }

    #[test]
    fn move_nodes_storage_cap_constraint() {
        let mut publisher = EventsPublisher::new();
        let mut global_net = Network::from_file(
            "./assets/3-links/3-links-network.xml",
            1,
            PartitionMethod::Metis(MetisOptions::default()),
        );
        global_net.effective_cell_size = 10.;

        let id_1: Id<Link> = Id::get_from_ext("link1");
        let id_2: Id<Link> = Id::get_from_ext("link2");
        let mut network = SimNetworkPartition::from_network(&global_net, 0, test_utils::config());

        //place 10 vehicles on link2 so that it is jammed
        // vehicles are very slow, so that the first vehicle should leave link2 at t=1000
        for i in 0..10 {
            let agent = test_utils::create_agent(i, vec![id_2.internal(), 2]);
            let vehicle = Vehicle::new(i, 0, 1., 10., Some(agent));
            network.send_veh_en_route(vehicle, None, 0);
        }

        // place 1 vehicle onto link1 which has to wait until link2 has free storage cap
        // as the first vehicle leaves link2 at t=1000 this vehicle can leave link1 and enter link2 at
        // the next timestep at t=1001
        let agent = test_utils::create_agent(11, vec![id_1.internal(), 1, 2]);
        let vehicle = Vehicle::new(11, 0, 10., 1., Some(agent));
        network.send_veh_en_route(vehicle, None, 0);

        for now in 0..1010 {
            network.move_nodes(&mut publisher, now);
            network.move_links(now);

            let link1 = network.links.get(&id_1.internal()).unwrap();
            if (10..1001).contains(&now) {
                // while the vehicle waits, link1 is ready to move the vehicle
                assert!(link1.offers_veh(now).is_some());
            } else {
                // once the vehicle has move, link1 has nothing to offer.
                assert!(link1.offers_veh(now).is_none());
            }
        }
    }

    #[test]
    fn move_nodes_stuck_threshold() {
        let mut publisher = EventsPublisher::new();
        let mut global_net = Network::from_file(
            "./assets/3-links/3-links-network.xml",
            1,
            PartitionMethod::Metis(MetisOptions::default()),
        );
        global_net.effective_cell_size = 10.;

        let id_1: Id<Link> = Id::get_from_ext("link1");
        let id_2: Id<Link> = Id::get_from_ext("link2");
        let mut config = test_utils::config();
        config.stuck_threshold = 10;
        let mut network = SimNetworkPartition::from_network(&global_net, 0, config);

        //place 10 vehicles on link2 so that it is jammed
        // vehicles are very slow, so that the first vehicle should leave link2 at t=1000
        for i in 0..10 {
            let agent = test_utils::create_agent(i, vec![id_2.internal(), 2]);
            let vehicle = Vehicle::new(i, 0, 1., 10., Some(agent));
            network.send_veh_en_route(vehicle, None, 0);
        }

        // place 1 vehicle onto link1 which has to wait until link2 has free storage cap, or the stuck time is reached
        // first vehicle on link2 leaves at t=1000, but stuck time is 10. Therefore we expect the vehicle on link1 to be
        // pushed onto link2 at t=10+10.
        let agent = test_utils::create_agent(11, vec![id_1.internal(), 1, 2]);
        let vehicle = Vehicle::new(11, 0, 10., 1., Some(agent));
        network.send_veh_en_route(vehicle, None, 0);

        for now in 0..20 {
            network.move_nodes(&mut publisher, now);
            network.move_links(now);

            let link1 = network.links.get(&id_1.internal()).unwrap();
            // the veh is ready to leave at t=10, but the downstream link is jammed
            // after 10 seconds at t=20, the stuck threshold is reached and the vehicle
            // is moved
            if (10..20).contains(&now) {
                assert!(link1.offers_veh(now).is_some());
            } else {
                assert!(link1.offers_veh(now).is_none());
            }
        }
    }

    #[test]
    fn move_nodes_transition_logic() {
        let mut net = Network::new();
        let node1 = Node {
            x: 0.0,
            y: 0.0,
            id: Id::new_internal(0),
            in_links: vec![],
            out_links: vec![],
            partition: 0,
        };
        let node2 = Node {
            id: Id::new_internal(1),
            ..node1.clone()
        };
        let node3 = Node {
            id: Id::new_internal(2),
            ..node1.clone()
        };
        let node4 = Node {
            id: Id::new_internal(3),
            ..node1.clone()
        };
        net.add_node(node1);
        net.add_node(node2);
        net.add_node(node3);
        net.add_node(node4);

        net.add_link(Link {
            id: Id::new_internal(0),
            from: Id::new_internal(0),
            to: Id::new_internal(2),
            length: 1.0,
            capacity: 7200.,
            freespeed: 100.,
            permlanes: 1.0,
            modes: Default::default(),
            partition: 0,
        });
        net.add_link(Link {
            id: Id::new_internal(1),
            from: Id::new_internal(1),
            to: Id::new_internal(2),
            length: 1.0,
            capacity: 3600.,
            freespeed: 100.0,
            permlanes: 1.0,
            modes: Default::default(),
            partition: 0,
        });
        net.add_link(Link {
            id: Id::new_internal(2),
            from: Id::new_internal(2),
            to: Id::new_internal(3),
            length: 75.,
            capacity: 3600.,
            freespeed: 100.0,
            permlanes: 1.0,
            modes: Default::default(),
            partition: 0,
        });
        let mut sim_net = SimNetworkPartition::from_network(&net, 0, test_utils::config());

        //place 10 vehicles on 2, so that it is jammed. The link should release 1 veh per time step.
        for i in 2000..2010 {
            let agent = test_utils::create_agent(i, vec![2]);
            let vehicle = Vehicle::new(i, 0, 100., 1., Some(agent));
            sim_net.send_veh_en_route(vehicle, None, 0);
        }

        //place 1000 vehicles on 0
        for i in 0..1000 {
            let agent = test_utils::create_agent(i, vec![0, 2]);
            let vehicle = Vehicle::new(i, 0, 100., 1., Some(agent));
            sim_net.send_veh_en_route(vehicle, None, 0);
        }

        //place 1000 vehicles on 1
        for i in 1000..2000 {
            let agent = test_utils::create_agent(i, vec![1, 2]);
            let vehicle = Vehicle::new(i, 0, 100., 1., Some(agent));
            sim_net.send_veh_en_route(vehicle, None, 0);
        }

        let mut publisher = EventsPublisher::new();
        for now in 0..1000 {
            let _ = sim_net.move_nodes(&mut publisher, now);
            let _ = sim_net.move_links(now);
        }

        let link1 = sim_net.links.get(&0).unwrap().used_storage();
        let link2 = sim_net.links.get(&1).unwrap().used_storage();

        assert_approx_eq!(link1 * 2., link2, 100.);
    }

    #[test]
    fn storage_cap_over_boundaries() {
        // use programmed network here, to avoid instabilities with metis algorithm for small
        // network graphs
        let mut network = Network::new();
        let mut sim_nets = create_three_node_sim_network_with_partition(&mut network);
        let net2 = sim_nets.get_mut(1).unwrap();
        let mut publisher = EventsPublisher::new();

        let split_link_id: Id<Link> = Id::get_from_ext("link-2");
        let agent = test_utils::create_agent(1, vec![split_link_id.internal()]);
        let vehicle = Vehicle::new(1, 0, 10., 100., Some(agent));

        // collect empty storage caps
        let (_, storage_caps) = net2.move_links(0);
        assert_eq!(0, storage_caps.len());

        // now place vehicle on network and collect storage caps again.
        // in links only report their releases. Therfore, no storage cap
        // updates should be collected
        net2.send_veh_en_route(vehicle, None, 0);

        // now, in the next time step, nothing has changed on the link. It should therefore not
        // report any storage capacities
        let _ = net2.move_nodes(&mut publisher, 0);
        let (_, storage_caps) = net2.move_links(0);
        assert_eq!(0, storage_caps.len());

        // Now, test whether storage caps are emitted to upstream partitions as well
        // first activate node
        let _ = net2.move_links(199);
        // now, move vehicle out of link
        let _ = net2.move_nodes(&mut publisher, 200);
        // this should have the updated storage_caps for the link
        let (_, storage_caps) = net2.move_links(200);

        assert_eq!(1, storage_caps.len());
        let storage_cap = storage_caps.first().unwrap();
        assert_eq!(split_link_id.internal(), storage_cap.link_id);
        assert_approx_eq!(100., storage_cap.released, 0.00001);
    }

    #[test]
    fn neighbors() {
        let mut net = Network::new();
        let node = Node::new(Id::create("node-1"), -0., 0., 0);
        let node_1_1 = Node::new(Id::create("node-1-1"), -0., 0., 1);
        let node_1_2 = Node::new(Id::create("node-1-2"), -0., 0., 1);

        let node_2_1 = Node::new(Id::create("node-2-1"), -0., 0., 2);
        let node_3_1 = Node::new(Id::create("node-3-1"), -0., 0., 3);
        let node_4_1 = Node::new(Id::create("not-a-neighbor"), 0., 0., 4);

        // create in links from partitions 1 and 2. 2 incoming links from partition 1, one incoming from
        // partition 2
        let in_link_1_1 = Link::new_with_default(Id::create("in-link-1-1"), &node_1_1, &node);
        let in_link_1_2 = Link::new_with_default(Id::create("in-link-1-2"), &node_1_2, &node);
        let in_link_2_1 = Link::new_with_default(Id::create("in-link-2-1"), &node_2_1, &node);

        // create out links to partitions 1 and 3
        let out_link_1_1 = Link::new_with_default(Id::create("out-link-1-1"), &node, &node_1_1);
        let out_link_1_2 = Link::new_with_default(Id::create("out-link-1-2"), &node, &node_1_2);
        let out_link_3_1 = Link::new_with_default(Id::create("out-link-3-1"), &node, &node_3_1);

        net.add_node(node);
        net.add_node(node_1_1);
        net.add_node(node_1_2);
        net.add_node(node_2_1);
        net.add_node(node_3_1);
        net.add_node(node_4_1);
        net.add_link(in_link_1_1);
        net.add_link(in_link_1_2);
        net.add_link(in_link_2_1);
        net.add_link(out_link_1_1);
        net.add_link(out_link_1_2);
        net.add_link(out_link_3_1);

        let sim_net = SimNetworkPartition::from_network(&net, 0, test_utils::config());

        let neighbors = sim_net.neighbors();
        assert_eq!(3, neighbors.len());
        assert!(neighbors.contains(&1));
        assert!(neighbors.contains(&2));
        assert!(neighbors.contains(&3));
        assert!(!neighbors.contains(&4));
    }

    fn init_three_node_network(network: &mut Network) {
        let node1 = Node::new(Id::create("node-1"), -100., 0., 0);
        let node2 = Node::new(Id::create("node-2"), 0., 0., 0);
        let node3 = Node::new(Id::create("node-3"), 100., 0., 0);
        let mut link1 = Link::new_with_default(Id::create("link-1"), &node1, &node2);
        link1.capacity = 3600.;
        link1.freespeed = 10.;
        let mut link2 = Link::new_with_default(Id::create("link-2"), &node2, &node3);
        link2.capacity = 3600.;
        link2.freespeed = 10.;

        network.add_node(node1);
        network.add_node(node2);
        network.add_node(node3);
        network.add_link(link1);
        network.add_link(link2);
    }

    fn create_three_node_sim_network_with_partition(
        network: &mut Network,
    ) -> Vec<SimNetworkPartition> {
        init_three_node_network(network);
        let node3 = network.nodes.get_mut(2).unwrap();
        node3.partition = 1;
        let link2 = network.links.get_mut(1).unwrap();
        link2.partition = 1;
        vec![
            SimNetworkPartition::from_network(network, 0, test_utils::config()),
            SimNetworkPartition::from_network(network, 1, test_utils::config()),
        ]
    }
}<|MERGE_RESOLUTION|>--- conflicted
+++ resolved
@@ -216,15 +216,9 @@
         }
     }
 
-<<<<<<< HEAD
     // #[instrument(level = "trace", skip(self), fields(rank = self.partition))]
-    pub fn move_links(&mut self, now: u32) -> (Vec<Vehicle>, Vec<SplitStorage>) {
-        let mut storage_cap: Vec<_> = Vec::new();
-=======
-    #[instrument(level = "trace", skip(self), fields(rank = self.partition))]
     pub fn move_links(&mut self, now: u32) -> (Vec<Vehicle>, Vec<StorageUpdate>) {
         let mut storage_cap_updates: Vec<_> = Vec::new();
->>>>>>> 24f2931b
         let mut vehicles: Vec<_> = Vec::new();
         let mut deactivate: IntSet<u64> = IntSet::default();
 
