--- conflicted
+++ resolved
@@ -54,25 +54,7 @@
         rank as usize,
         config.routing_mode,
     );
-<<<<<<< HEAD
     let network_partition = SimNetworkPartition::from_network(&network, rank as usize);
-=======
-
-    let mut vehicle_definitions: Option<VehicleDefinitions> = None;
-    if let Some(vehicle_definitions_file_path) = &config.vehicle_definitions_file {
-        let io_vehicle_definitions =
-            IOVehicleDefinitions::from_file(vehicle_definitions_file_path.as_ref());
-        vehicle_definitions = Some(VehicleDefinitions::from_io(io_vehicle_definitions));
-    }
-
-    let routing_kit_network_by_mode =
-        TravelTimesCollectingRoadRouter::get_routing_kit_network_by_mode(
-            &network,
-            vehicle_definitions.as_ref(),
-        );
-
-    let network_partition = network.partitions.remove(rank as usize);
->>>>>>> 9d8ce86b
     info!(
         "Partition #{rank} network has: {} nodes and {} links. Population has {} agents",
         network_partition.nodes.len(),
@@ -90,16 +72,24 @@
     events.add_subscriber(travel_time_collector);
     //events.add_subscriber(Box::new(EventsLogger {}));
 
+    let mut vehicle_definitions: Option<VehicleDefinitions> = None;
+    if let Some(vehicle_definitions_file_path) = &config.vehicle_definitions_file {
+        let io_vehicle_definitions =
+            IOVehicleDefinitions::from_file(vehicle_definitions_file_path.as_ref());
+        vehicle_definitions = Some(VehicleDefinitions::from_io(io_vehicle_definitions));
+    }
+
+    let routing_kit_network_by_mode =
+        TravelTimesCollectingRoadRouter::get_routing_kit_network_by_mode(
+            &network,
+            vehicle_definitions.as_ref(),
+        );
+
     let mut router: Option<Box<dyn Router>> = None;
     let mut walk_leg_finder: Option<Box<dyn WalkLegUpdater>> = None;
     if config.routing_mode == RoutingMode::AdHoc {
         router = Some(Box::new(TravelTimesCollectingRoadRouter::new(
-<<<<<<< HEAD
-            io_network, // TODO switch this to new network
-            Some(&id_mappings),
-=======
             routing_kit_network_by_mode,
->>>>>>> 9d8ce86b
             world.clone(),
             rank,
             get_temp_output_folder(&output_path, rank),
