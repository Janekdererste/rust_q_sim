--- conflicted
+++ resolved
@@ -1,11 +1,7 @@
 use crate::config::{Config, RoutingMode};
 use crate::io::network::IONetwork;
 use crate::io::population::IOPopulation;
-<<<<<<< HEAD
-=======
-use crate::parallel_simulation::events::Events;
 use crate::parallel_simulation::routing::network_converter::NetworkConverter;
->>>>>>> f6801377
 use crate::parallel_simulation::splittable_scenario::Scenario;
 use crate::parallel_simulation::Simulation;
 use log::info;
@@ -27,23 +23,11 @@
     let out_network = scenario.as_network(&network);
     out_network.to_file(&out_network_path);
 
-<<<<<<< HEAD
-    let simulations = Simulation::create_simulation_partitions(&config, scenario);
-=======
-    let out_events_path = output_dir_path.join("output_events.xml");
-    let (events_writer, _guard) = NonBlocking::from_file(&out_events_path.to_str().unwrap());
-    let mut events = Events::new(events_writer);
-
     let routing_kit_network =
         NetworkConverter::convert_io_network(network, Some(&scenario.id_mappings));
 
-    let simulations = Simulation::create_simulation_partitions(
-        &config,
-        scenario,
-        events.clone(),
-        routing_kit_network,
-    );
->>>>>>> f6801377
+    let simulations =
+        Simulation::create_simulation_partitions(&config, scenario, routing_kit_network);
     // do very basic timing
     let start = Instant::now();
     // create threads and start them
@@ -61,16 +45,10 @@
     let duration = end.sub(start);
     info!("Simulation ran for: {}s", duration.as_millis() / 1000);
 
-<<<<<<< HEAD
-=======
-    // print closing tag in events file.
-    events.finish();
-
     if config.routing_mode == Some(RoutingMode::AdHoc) {
         remove_dir_all(config.output_dir + "/routing")
             .expect("Couldn't remove temporary routing folder.");
     }
 
->>>>>>> f6801377
     info!("All simulation threads have finished. Waiting for events writer thread and logger thread to finish as well.")
 }